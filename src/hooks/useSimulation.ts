--- conflicted
+++ resolved
@@ -1,12 +1,6 @@
 import { useActor } from '@xstate/react';
-<<<<<<< HEAD
-import { simulationMachine, type SimulationContext, type Tactic, type WildcardEvent } from '@/lib/simMachine';
-=======
-import { createActor } from 'xstate';
-import { simulationMachine, type SimulationContext } from '@/lib/simMachine';
+import { simulationMachine, type SimulationContext, type Tactic } from '@/lib/simMachine';
 import type { EnhancedWildcardEvent, EnhancedWildcardImpactResult } from '@/lib/enhancedWildcards';
-import { useMemo } from 'react';
->>>>>>> 14187c61
 
 // Hook to manage simulation state
 export function useSimulation() {
@@ -56,11 +50,7 @@
     removeTactic: (quarter: 'Q1' | 'Q2' | 'Q3' | 'Q4', tacticId: string) =>
       send({ type: 'REMOVE_TACTIC', quarter, tacticId }),
     
-<<<<<<< HEAD
-    triggerWildcard: (quarter: 'Q1' | 'Q2' | 'Q3' | 'Q4', wildcard: WildcardEvent) =>
-=======
     triggerWildcard: (quarter: 'Q1' | 'Q2' | 'Q3' | 'Q4', wildcard: EnhancedWildcardEvent) =>
->>>>>>> 14187c61
       send({ type: 'TRIGGER_WILDCARD', quarter, wildcard }),
 
     respondToWildcard: (
